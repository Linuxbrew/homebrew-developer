require "cli/parser"
require "utils/github"

module Homebrew
  module_function

  def fetch_failed_logs_args
    Homebrew::CLI::Parser.new do
      usage_banner <<~EOS
        `fetch-failed-logs` [<options>] <formula>

        Fetch failed job logs from GitHub Actions workflow run.

        By default searches through workflow runs triggered by pull_request event.
      EOS
      flag "--tap=",
        description: "Search given tap."
      switch "--dispatched",
        description: "Search through workflow runs triggered by repository_dispatch event."
      switch "--quiet",
        description: "Print only the logs or error if occurred, nothing more."
    end
  end

  def print_failed_logs(file)
    # Border lines indexes
    brew_index = -1
    failed_index = -1

    # Find indexes of border lines
    content = File.read(file).lines
    content.each_with_index do |line, index|
      if /.*==> .*FAILED.*/.match?(line)
        failed_index = index
        break
      elsif /.*==>.* .*brew .+/.match?(line)
        brew_index = index
      end
    end

    # One of the border lines weren't found
    return if brew_index.negative? || failed_index.negative?

    # Remove timestamp prefix on every line
    content.map! do |line|
      line.split(" ")[1..-1]&.join(" ")
    end

    # Print only interesting lines
    puts content[brew_index..failed_index]
  end

  def fetch_failed_logs
    fetch_failed_logs_args.parse

    raise FormulaUnspecifiedError if Homebrew.args.named.empty?

    formula = Homebrew.args.resolved_formulae.first
<<<<<<< HEAD
    event = Homebrew.args.dispatched? ? "repository_dispatch" : "pull_request"
    repo = "Homebrew/linuxbrew-core"
=======
    event = args.dispatched? ? "repository_dispatch" : "pull_request"
    tap_name = Homebrew.args.tap || "homebrew/core"
    repo = Tap.fetch(tap_name).full_name
>>>>>>> bdc5a83a

    # First get latest workflow runs
    url = "https://api.github.com/repos/#{repo}/actions/runs?status=failure&event=#{event}"
    response = GitHub.open_api(url, request_method: :GET, scopes: ["repo"])
    workflow_runs = response["workflow_runs"]

    # Then iterate over them and find the matching one...
    workflow_run = workflow_runs.find do |run|
      # If the workflow run was triggered by a repository dispatch event, then
      # check if any step name in all its jobs is equal to formula
      if run["event"] == "repository_dispatch"
        url = run["jobs_url"]
        response = GitHub.open_api(url, request_method: :GET, scopes: ["repo"])
        jobs = response["jobs"]
        jobs.find do |job|
          steps = job["steps"]
          steps.find do |step|
            step["name"].match(formula.name)
          end
        end
      # If the workflow run was triggered by a pull request event, then
      # fetch the head commit, determine which file changed and
      # check if equal to formula
      elsif run["event"] == "pull_request"
        url = "https://api.github.com/repos/#{repo}/commits/#{run["head_sha"]}"
        response = GitHub.open_api(url, request_method: :GET, scopes: ["repo"])
        commit_files = response["files"].map { |f| f["filename"] }
        commit_files.find do |file|
          file[%r{Formula/(.+)\.rb}, 1] == formula.name
        end
      end
    end

    odie "No workflow run matching the criteria was found" unless workflow_run

    unless Homebrew.args.quiet?
      oh1 "Workflow details:"
      puts JSON.pretty_generate(workflow_run.slice("id", "event", "status", "conclusion", "created_at"))
    end

    # Download logs zipball,
    # create a temporary directory,
    # extract it there and print
    url = workflow_run["logs_url"]
    response = GitHub.open_api(url, request_method: :GET, scopes: ["repo"], parse_json: false)
    Dir.mktmpdir do |tmpdir|
      file = "#{tmpdir}/logs.zip"
      File.write(file, response)
      safe_system("unzip", "-qq", "-d", tmpdir, file)
      Dir["#{tmpdir}/*.txt"].each do |f|
        print_failed_logs f
      end
    end
  end
end<|MERGE_RESOLUTION|>--- conflicted
+++ resolved
@@ -56,14 +56,9 @@
     raise FormulaUnspecifiedError if Homebrew.args.named.empty?
 
     formula = Homebrew.args.resolved_formulae.first
-<<<<<<< HEAD
     event = Homebrew.args.dispatched? ? "repository_dispatch" : "pull_request"
-    repo = "Homebrew/linuxbrew-core"
-=======
-    event = args.dispatched? ? "repository_dispatch" : "pull_request"
     tap_name = Homebrew.args.tap || "homebrew/core"
     repo = Tap.fetch(tap_name).full_name
->>>>>>> bdc5a83a
 
     # First get latest workflow runs
     url = "https://api.github.com/repos/#{repo}/actions/runs?status=failure&event=#{event}"
